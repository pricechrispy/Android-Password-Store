# Changelog

All notable changes to this project will be documented in this file.

## [Unreleased]

<<<<<<< HEAD
### Fixed

-  Some classes of errors would be swallowed by an unhelpful 'Invalid remote: origin' message
-  Repositories created within APS would contain invalid `.gpg-id` files with no ability to fix them from the app
-  Button labels were invisible in Autofill phishing warning screen

### Added

-  Add GPG key selection step to onboarding flow
-  Allow configuring an app-wide HTTP(S) proxy
=======
## [1.12.1] - 2020-10-13

### Fixed

-   Certain operations like folder creation with GPG keys would fail with `java.lang.IllegalStateException`.
-   ECDSA key exchanges failed resulting in users being unable to clone repositories.
>>>>>>> 38fc3c74

## [1.12.0] - 2020-09-24

### Added

-   Allow sorting by recently used
-   Add [Bromite](https://www.bromite.org/), [Ungoogled Chromium](https://git.droidware.info/wchen342/ungoogled-chromium-android) and [Kiwi](https://kiwibrowser.com/) to supported browsers list for Autofill
-   Add ability to view the Git commit log
-   Allow generating ECDSA and ED25519 keys for SSH
-   Add support for multiple/fallback authentication methods for SSH
-   Add warning when the custom SSH port in a URL could potentially be ignored

### Changed

-   A descriptive error message is shown if no username is specified in the Git server settings
-   Remove explicit protocol choice from Git server settings, it is now inferred from your URL
-   'Show hidden folders' is now 'Show hidden files and folders'
-   Generated SSH keys are now stored in the Android Keystore if available, and encrypted at rest otherwise
-   Allow using device's screen lock credentials to secure generated SSH key
-   Update onboarding UI
-   Update translations

### Fixed

-   Git server protocol and authentication mode are only updated when explicitly saved
-   Remember HTTPS password during a sync operation
-   Unable to use show/hide password option for password/passphrase after first attempt was wrong
-   TOTP values shown might some times be stale and considered invalid by sites
-   Symlinks are no longer clobbered by the app (only available on Android 8 and above)
-   Workaround lack of SSH connection reuse capabilities on some Git hosts like Bitbucket

## [1.11.3] - 2020-08-27

### Fixed

-   Delete stored HTTPS password on connection errors (such as failed authentication)

## [1.11.2] - 2020-08-24

### Fixed

-   Saving a password after creating it fails to finish commit operation
-   HTTPS authentication did not prompt users for password

## [1.11.1] - 2020-08-21

### Fixed

-   App failed to start on Android 7 and below

## [1.11.0] - 2020-08-18

### Added

-   Allow changing the branch used for Git operations
-   Allow setting a subdirectory key when creating folders
-   Allow adding digits/symbols in XkPasswd generated passwords using a mask-like value (`dds` gives you two digits and a symbol, and so on)

### Changed

-   The Git repository URL can now be specified directly
-   Slightly reduce APK size
-   Always show the parent path in entries
-   Passwords will no longer be copied to the clipboard by default
-   Notify user if there was nothing to push

### Fixed

-   Allow creating nested directories directly
-   I keep saying this but for real: error message for wrong SSH/HTTPS password is properly fixed now
-   Fix crash when OpenKeychain is not installed
-   Clone operation won't leave user on an empty password list upon failure
-   Cloning a new repository to external storage wouldn't work
-   UI froze for some people when deleting existing files from the external directory

## [1.10.3] - 2020-07-30

### Fixed

-   Worked around a dependency bug that would crash the Autofill service when triggered on an OTP field

## [1.10.2] - 2020-07-30

### Fixed

-   Properly handle cases where files contain only TOTP secrets and no password
-   Correctly hide TOTP import button when TOTP secret/OTPAUTH URL is already present in extra content
-   SMS OTP Autofill no longer crashes when invoked and correctly asks for the required permission on first use

## [1.10.1] - 2020-07-23

### Fixed

-   Using long key IDs in .gpg-id no longer leads to a crash
-   Long key IDs and fingerprints are now correctly forwarded to OpenKeychain

### Added

-   Support for multiple GPG IDs in .gpg-id
-   Creating an entry in an empty store now lets you select keys to initialize .gpg-id with

## [1.10.0] - 2020-07-22

### Changed

-   A brand new icon to go with our biggest update ever!
-   Light theme is now a consistent white across the board with ample contrast
-   XkPassword generator is now easier to use with less configuration options
-   Edit screen now has better protection and guidance for invalid names
-   Improved biometric authentication UX on app start
-   Improved password list UI

### Fixed

-   Folder names that were very long did not look right
-   Error message for wrong SSH/HTTPS password now looks cleaner
-   Fix authentication failure with usernames that contain the `@` character
-   Text input boxes were illegible on dark theme
-   Top-level password names had inconsistent top margin making them look askew
-   Password Store no longer ignores the selected OpenKeychain key
-   Password export now happens in a separate process, preventing possible freezes

### Added

-   TOTP support is reintroduced by popular demand. HOTP continues to be unsupported and heavily discouraged.
-   Initial support for detecting and filling OTP fields with Autofill
-   OTP codes can be automatically filled from SMS (requires Android P+ and Google Play Services)
-   Importing TOTP secrets using QR codes
-   Support for ed25519/ECDSA SSH keys
-   Navigate into newly created folders and scroll to newly created passwords
-   Support per-directory keys
-   Full pt-BR localization

## [1.9.2] - 2020-06-30

### Fixed

-   App crashes upon launching the app for the first time

## [1.9.1] - 2020-06-28

### Fixed

-   Remember passphrase option did not work with old-style keys (generated either before 2019 or by passing `-m PEM` to new versions of OpenSSH)

### Added

-   Add GNU IceCatMobile to the list of supported browsers for Autofill

## [1.9.0] - 2020-06-21

### Fixed

-   'Draw over other apps' permission dialog opens when attempting to use Oreo Autofill
-   Old app shortcuts are now removed when the local repository is deleted

### Added

-   Completely revamped decypted password view
-   Add support for better, more secure Keyex's and MACs with a brand new SSH backend
-   Allow manually marking domains for subdomain-level association. This will allow you to keep separate passwords for `site1.example.com` and `site2.example.com` and have them show as such in Autofill.
-   Provide better messages for OpenKeychain errors
-   Rename passwords and categories

### Changed

-   **BREAKING**: Remove support for HOTP/TOTP secrets - Please use FIDO keys or a dedicated app like [Aegis](https://github.com/beemdevelopment/Aegis) or [andOTP](https://github.com/andOTP/andOTP)
-   Reduce Autofill false positives on username fields by removing "name" from list of heuristic terms
-   Reduced app size
-   Improve IME experience with server config screen
-   Removed edit password option from long-press menu.
-   Batch deletion now does not require manually confirming for each password
-   Better commit messages on password deletion

## [1.8.1] - 2020-05-24

### Fixed

-   Don't strip leading slash from repository paths

## [1.8.0] - 2020-05-23

### Added

-   Allow user to abort password move when it is replacing an existing file
-   Allow setting a default username for Autofill
-   Add no authentication mode for working with public repositories

### Changed

-   More UI related tweaks, changes and improvements
-   Improved error messages and internal logic for server configuration

### Fixed

-   Add the following fields to encrypted username detection: user, account, email, name, handle, id, identity.
-   Improved detection of broken or incomplete git repositories
-   Better UX flow for storage permissions

## [1.7.2] - 2020-04-29

### Added

-   Settings option to enable debug logging

### Changed

-   SSH Keygen UI was improved
-   Default key length for SSH Keygen is now 4096 bits
-   Settings items were rearranged and cleaned up
-   Autofill icons in dark mode are now more legible

### Fixed

-   Failure to detect if repository was not cloned which broke Git operations
-   Search results were inaccurate if root directory's name started with a dot (.)
-   Saving git username and email did not provide user-facing confirmation

## [1.7.1] - 2020-04-23

### Fixed

-   Autofill message does not show OK button when many browsers are installed
-   Autofill message does not get marked as shown when dismissed
-   App crashes when using type-independent sort
-   Storage permission not requested when using existing external repository

## [1.7.0] - 2020-04-21

### Added

-   Oreo Autofill support
-   Securely remember HTTPS password/SSH key passphrase

### Fixed

-   Text input box theming
-   Password repository held in non-hidden storage no longer fails
-   Remove ambiguous and confusing URL field in server config menu
    and heavily improve UI for ease of use.

## [1.6.0] - 2020-03-20

### Added

-   Copy implicit username (password filename) by long pressing
-   Create xkpasswd style passwords
-   Swipe on password list to synchronize repository

### Fixed

-   Resolve memory leaks on password decryption
-   Can't delete folders containing a password

## [1.5.0] - 2020-02-21

### Added

-   Fast scroller with alphabetic hints
-   UI button to create new folders
-   Option to directly start searching when opening the app
-   Option to always search from root folder regardless of the currently open folder

### Changed

-   Logging is now enabled in release builds
-   Searching now shows folders as well as the passwords inside them

### Fixed

-   OpenKeychain errors cause app crash

## [1.4.0] - 2020-01-24

### Added

-   Add save-and-copy button
-   Dark theme
-   Setting to save OpenKeychain auth id
-   Add number of passwords to folders

### Changed

-   Updated UI design and iconograph
-   Biometric authentication
-   Use new OpenKeychain integration library

### Fixed

-   Snackbars showing behind keyboards

## [1.3.2] - 2018-12-23

### Changed

-   Improve French translation.

### Fixed

-   Extra field is multi-line.

## [1.3.1] - 2018-10-18

### Fixed

-   Fix default sort order bug.

## [1.3.0] - 2018-10-16

### Added

-   Allow app to be installed on external media (SD card).
-   Change password sort order.
-   Display HOTP code if present.
-   Open search view on keyboard press.

### Changed

-   Use adaptive icon.
-   Password entry is more secure.
-   Clean paths on password list view.
-   Improve Chinese translation.
-   Don't show hidden files and directories.

### Fixed

-   Fix clipboard clearing.
-   Wrap long passwords.

## 1.2.0.75 - 2018-05-31

### Added

-   Add Arabic translation.
-   Warn user that remembering SSH passphrase is currently insecure.

### Changed

-   Update Japanese assets.

### Fixed

-   Fix elements overlapping.

[Unreleased]: https://github.com/android-password-store/Android-Password-Store/compare/v1.12.1...HEAD

[1.12.1]: https://github.com/android-password-store/Android-Password-Store/compare/v1.12.0...v1.12.1

[1.12.0]: https://github.com/android-password-store/Android-Password-Store/compare/v1.11.3...v1.12.0

[1.11.3]: https://github.com/android-password-store/Android-Password-Store/compare/v1.11.2...v1.11.3

[1.11.2]: https://github.com/android-password-store/Android-Password-Store/compare/v1.11.1...v1.11.2

[1.11.1]: https://github.com/android-password-store/Android-Password-Store/compare/v1.11.0...v1.11.1

[1.11.0]: https://github.com/android-password-store/Android-Password-Store/compare/v1.10.3...v1.11.0

[1.10.3]: https://github.com/android-password-store/Android-Password-Store/compare/v1.10.2...v1.10.3

[1.10.2]: https://github.com/android-password-store/Android-Password-Store/compare/v1.10.1...v1.10.2

[1.10.1]: https://github.com/android-password-store/Android-Password-Store/compare/v1.10.0...v1.10.1

[1.10.0]: https://github.com/android-password-store/Android-Password-Store/compare/v1.9.2...v1.10.0

[1.9.2]: https://github.com/android-password-store/Android-Password-Store/compare/v1.9.1...v1.9.2

[1.9.1]: https://github.com/android-password-store/Android-Password-Store/compare/v1.9.0...v1.9.1

[1.9.0]: https://github.com/android-password-store/Android-Password-Store/compare/v1.8.1...v1.9.0

[1.8.1]: https://github.com/android-password-store/Android-Password-Store/compare/v1.8.0..v1.8.1

[1.8.0]: https://github.com/android-password-store/Android-Password-Store/compare/v1.7.2..v1.8.0

[1.7.2]: https://github.com/android-password-store/Android-Password-Store/compare/v1.7.1..v1.7.2

[1.7.1]: https://github.com/android-password-store/Android-Password-Store/compare/v1.7.0..v1.7.1

[1.7.0]: https://github.com/android-password-store/Android-Password-Store/compare/v1.6.0..v1.7.0

[1.6.0]: https://github.com/android-password-store/Android-Password-Store/compare/v1.5.0..v1.6.0

[1.5.0]: https://github.com/android-password-store/Android-Password-Store/compare/v1.4.0...v1.5.0

[1.4.0]: https://github.com/android-password-store/Android-Password-Store/compare/v1.3.0...v1.4.0

[1.3.2]: https://github.com/android-password-store/Android-Password-Store/compare/v1.3.1...v1.3.2

[1.3.1]: https://github.com/android-password-store/Android-Password-Store/compare/v1.3.0...v1.3.1

[1.3.0]: https://github.com/android-password-store/Android-Password-Store/compare/v1.2.0.75...v1.3.0<|MERGE_RESOLUTION|>--- conflicted
+++ resolved
@@ -4,7 +4,6 @@
 
 ## [Unreleased]
 
-<<<<<<< HEAD
 ### Fixed
 
 -  Some classes of errors would be swallowed by an unhelpful 'Invalid remote: origin' message
@@ -15,14 +14,13 @@
 
 -  Add GPG key selection step to onboarding flow
 -  Allow configuring an app-wide HTTP(S) proxy
-=======
+
 ## [1.12.1] - 2020-10-13
 
 ### Fixed
 
 -   Certain operations like folder creation with GPG keys would fail with `java.lang.IllegalStateException`.
 -   ECDSA key exchanges failed resulting in users being unable to clone repositories.
->>>>>>> 38fc3c74
 
 ## [1.12.0] - 2020-09-24
 
