# Changelog

All notable changes to this project will be documented in this file.

## [Unreleased]

<<<<<<< HEAD
### Added
- Allow changing the branch used for Git operations

### Changed

- Slightly reduce APK size
- Always show the parent path in entries

### Fixed

- Allow creating nested directories directly
- I keep saying this but for real: error message for wrong SSH/HTTPS password is properly fixed now
=======
## [1.10.3] - 2020-07-30

### Fixed

-   Worked around a dependency bug that would crash the Autofill service when triggered on an OTP field
>>>>>>> 327e28bb

## [1.10.2] - 2020-07-30

### Fixed

-   Properly handle cases where files contain only TOTP secrets and no password
-   Correctly hide TOTP import button when TOTP secret/OTPAUTH URL is already present in extra content
-   SMS OTP Autofill no longer crashes when invoked and correctly asks for the required permission on first use

## [1.10.1] - 2020-07-23

### Fixed

-   Using long key IDs in .gpg-id no longer leads to a crash
-   Long key IDs and fingerprints are now correctly forwarded to OpenKeychain

### Added

-   Support for multiple GPG IDs in .gpg-id
-   Creating an entry in an empty store now lets you select keys to initialize .gpg-id with

## [1.10.0] - 2020-07-22

### Changed

-   A brand new icon to go with our biggest update ever!
-   Light theme is now a consistent white across the board with ample contrast
-   XkPassword generator is now easier to use with less configuration options
-   Edit screen now has better protection and guidance for invalid names
-   Improved biometric authentication UX on app start
-   Improved password list UI

### Fixed

-   Folder names that were very long did not look right
-   Error message for wrong SSH/HTTPS password now looks cleaner
-   Fix authentication failure with usernames that contain the `@` character
-   Text input boxes were illegible on dark theme
-   Top-level password names had inconsistent top margin making them look askew
-   Password Store no longer ignores the selected OpenKeychain key
-   Password export now happens in a separate process, preventing possible freezes

### Added

-   TOTP support is reintroduced by popular demand. HOTP continues to be unsupported and heavily discouraged.
-   Initial support for detecting and filling OTP fields with Autofill
-   OTP codes can be automatically filled from SMS (requires Android P+ and Google Play Services)
-   Importing TOTP secrets using QR codes
-   Support for ed25519/ECDSA SSH keys
-   Navigate into newly created folders and scroll to newly created passwords
-   Support per-directory keys
-   Full pt-BR localization

## [1.9.2] - 2020-06-30

### Fixed

-   App crashes upon launching the app for the first time

## [1.9.1] - 2020-06-28

### Fixed

-   Remember passphrase option did not work with old-style keys (generated either before 2019 or by passing `-m PEM` to new versions of OpenSSH)

### Added

-   Add GNU IceCatMobile to the list of supported browsers for Autofill

## [1.9.0] - 2020-06-21

### Fixed

-   'Draw over other apps' permission dialog opens when attempting to use Oreo Autofill
-   Old app shortcuts are now removed when the local repository is deleted

### Added

-   Completely revamped decypted password view
-   Add support for better, more secure Keyex's and MACs with a brand new SSH backend
-   Allow manually marking domains for subdomain-level association. This will allow you to keep separate passwords for `site1.example.com` and `site2.example.com` and have them show as such in Autofill.
-   Provide better messages for OpenKeychain errors
-   Rename passwords and categories

### Changed

-   **BREAKING**: Remove support for HOTP/TOTP secrets - Please use FIDO keys or a dedicated app like [Aegis](https://github.com/beemdevelopment/Aegis) or [andOTP](https://github.com/andOTP/andOTP)
-   Reduce Autofill false positives on username fields by removing "name" from list of heuristic terms
-   Reduced app size
-   Improve IME experience with server config screen
-   Removed edit password option from long-press menu.
-   Batch deletion now does not require manually confirming for each password
-   Better commit messages on password deletion

## [1.8.1] - 2020-05-24

### Fixed

-   Don't strip leading slash from repository paths

## [1.8.0] - 2020-05-23

### Added

-   Allow user to abort password move when it is replacing an existing file
-   Allow setting a default username for Autofill
-   Add no authentication mode for working with public repositories

### Changed

-   More UI related tweaks, changes and improvements
-   Improved error messages and internal logic for server configuration

### Fixed

-   Add the following fields to encrypted username detection: user, account, email, name, handle, id, identity.
-   Improved detection of broken or incomplete git repositories
-   Better UX flow for storage permissions

## [1.7.2] - 2020-04-29

### Added

-   Settings option to enable debug logging

### Changed

-   SSH Keygen UI was improved
-   Default key length for SSH Keygen is now 4096 bits
-   Settings items were rearranged and cleaned up
-   Autofill icons in dark mode are now more legible

### Fixed

-   Failure to detect if repository was not cloned which broke Git operations
-   Search results were inaccurate if root directory's name started with a dot (.)
-   Saving git username and email did not provide user-facing confirmation

## [1.7.1] - 2020-04-23

### Fixed

-   Autofill message does not show OK button when many browsers are installed
-   Autofill message does not get marked as shown when dismissed
-   App crashes when using type-independent sort
-   Storage permission not requested when using existing external repository

## [1.7.0] - 2020-04-21

### Added

-   Oreo Autofill support
-   Securely remember HTTPS password/SSH key passphrase

### Fixed

-   Text input box theming
-   Password repository held in non-hidden storage no longer fails
-   Remove ambiguous and confusing URL field in server config menu
    and heavily improve UI for ease of use.

## [1.6.0] - 2020-03-20

### Added

-   Copy implicit username (password filename) by long pressing
-   Create xkpasswd style passwords
-   Swipe on password list to synchronize repository

### Fixed

-   Resolve memory leaks on password decryption
-   Can't delete folders containing a password

## [1.5.0] - 2020-02-21

### Added

-   Fast scroller with alphabetic hints
-   UI button to create new folders
-   Option to directly start searching when opening the app
-   Option to always search from root folder regardless of the currently open folder

### Changed

-   Logging is now enabled in release builds
-   Searching now shows folders as well as the passwords inside them

### Fixed

-   OpenKeychain errors cause app crash

## [1.4.0] - 2020-01-24

### Added

-   Add save-and-copy button
-   Dark theme
-   Setting to save OpenKeychain auth id
-   Add number of passwords to folders

### Changed

-   Updated UI design and iconograph
-   Biometric authentication
-   Use new OpenKeychain integration library

### Fixed

-   Snackbars showing behind keyboards

## [1.3.2] - 2018-12-23

### Changed

-   Improve French translation.

### Fixed

-   Extra field is multi-line.

## [1.3.1] - 2018-10-18

### Fixed

-   Fix default sort order bug.

## [1.3.0] - 2018-10-16

### Added

-   Allow app to be installed on external media (SD card).
-   Change password sort order.
-   Display HOTP code if present.
-   Open search view on keyboard press.

### Changed

-   Use adaptive icon.
-   Password entry is more secure.
-   Clean paths on password list view.
-   Improve Chinese translation.
-   Don't show hidden files and directories.

### Fixed

-   Fix clipboard clearing.
-   Wrap long passwords.

## 1.2.0.75 - 2018-05-31

### Added

-   Add Arabic translation.
-   Warn user that remembering SSH passphrase is currently insecure.

### Changed

-   Update Japanese assets.

### Fixed

-   Fix elements overlapping.

[Unreleased]: https://github.com/android-password-store/Android-Password-Store/compare/1.10.3...HEAD

[1.10.3]: https://github.com/android-password-store/Android-Password-Store/compare/1.10.2...1.10.3

[1.10.2]: https://github.com/android-password-store/Android-Password-Store/compare/1.10.1...1.10.2

[1.10.1]: https://github.com/android-password-store/Android-Password-Store/compare/1.10.0...1.10.1

[1.10.0]: https://github.com/android-password-store/Android-Password-Store/compare/1.9.2...1.10.0

[1.9.2]: https://github.com/android-password-store/Android-Password-Store/compare/1.9.1...1.9.2

[1.9.1]: https://github.com/android-password-store/Android-Password-Store/compare/1.9.0...1.9.1

[1.9.0]: https://github.com/android-password-store/Android-Password-Store/compare/1.8.1...1.9.0

[1.8.1]: https://github.com/android-password-store/Android-Password-Store/compare/v1.8.0..v1.8.1

[1.8.0]: https://github.com/android-password-store/Android-Password-Store/compare/v1.7.2..v1.8.0

[1.7.2]: https://github.com/android-password-store/Android-Password-Store/compare/v1.7.1..v1.7.2

[1.7.1]: https://github.com/android-password-store/Android-Password-Store/compare/v1.7.0..v1.7.1

[1.7.0]: https://github.com/android-password-store/Android-Password-Store/compare/v1.6.0..v1.7.0

[1.6.0]: https://github.com/android-password-store/Android-Password-Store/compare/v1.5.0..v1.6.0

[1.5.0]: https://github.com/android-password-store/Android-Password-Store/compare/v1.4.0...v1.5.0

[1.4.0]: https://github.com/android-password-store/Android-Password-Store/compare/v1.3.0...v1.4.0

[1.3.2]: https://github.com/android-password-store/Android-Password-Store/compare/v1.3.1...v1.3.2

[1.3.1]: https://github.com/android-password-store/Android-Password-Store/compare/v1.3.0...v1.3.1

[1.3.0]: https://github.com/android-password-store/Android-Password-Store/compare/v1.2.0.75...v1.3.0<|MERGE_RESOLUTION|>--- conflicted
+++ resolved
@@ -4,7 +4,6 @@
 
 ## [Unreleased]
 
-<<<<<<< HEAD
 ### Added
 - Allow changing the branch used for Git operations
 
@@ -17,13 +16,12 @@
 
 - Allow creating nested directories directly
 - I keep saying this but for real: error message for wrong SSH/HTTPS password is properly fixed now
-=======
+
 ## [1.10.3] - 2020-07-30
 
 ### Fixed
 
 -   Worked around a dependency bug that would crash the Autofill service when triggered on an OTP field
->>>>>>> 327e28bb
 
 ## [1.10.2] - 2020-07-30
 
