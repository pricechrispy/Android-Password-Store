--- conflicted
+++ resolved
@@ -4,11 +4,7 @@
 
 android {
     compileSdkVersion 23
-<<<<<<< HEAD
-    buildToolsVersion "23.0.2"
-=======
     buildToolsVersion '23.0.2'
->>>>>>> 893e0ce8
     defaultConfig {
         applicationId "com.zeapo.pwdstore"
         minSdkVersion 15
